// Copyright 2025 Open3FS Authors
//
// Licensed under the Apache License, Version 2.0 (the "License");
// you may not use this file except in compliance with the License.
// You may obtain a copy of the License at
//
//     http://www.apache.org/licenses/LICENSE-2.0
//
// Unless required by applicable law or agreed to in writing, software
// distributed under the License is distributed on an "AS IS" BASIS,
// WITHOUT WARRANTIES OR CONDITIONS OF ANY KIND, either express or implied.
// See the License for the specific language governing permissions and
// limitations under the License.

package task

import (
	"context"
	"fmt"
	"os"
	"path"
	"strings"
	"time"

	"github.com/sirupsen/logrus"

	"github.com/open3fs/m3fs/pkg/common"
	"github.com/open3fs/m3fs/pkg/config"
	"github.com/open3fs/m3fs/pkg/errors"
	"github.com/open3fs/m3fs/pkg/external"
	"github.com/open3fs/m3fs/pkg/log"
)

// Interface defines the interface that all tasks must implement.
type Interface interface {
	Init(*Runtime, log.Interface)
	Name() string
	Run(context.Context) error
	SetSteps([]StepConfig)
}

// BaseTask is a base struct that all tasks should embed.
type BaseTask struct {
	name    string
	Runtime *Runtime
	steps   []StepConfig
	Logger  log.Interface
}

// Init initializes the task with the external manager and the configuration.
func (t *BaseTask) Init(r *Runtime, parentLogger log.Interface) {
	t.Runtime = r
	t.Logger = parentLogger.Subscribe(log.FieldKeyTask, t.Name())
}

// Run runs task steps
func (t *BaseTask) Run(ctx context.Context) error {
	return t.ExecuteSteps(ctx)
}

// SetSteps sets the steps of the task.
func (t *BaseTask) SetSteps(steps []StepConfig) {
	t.steps = steps
}

// SetName sets the name of the task.
func (t *BaseTask) SetName(name string) {
	t.name = name
}

// Name returns the name of the task.
func (t *BaseTask) Name() string {
	return t.name
}

func (t *BaseTask) newStepExecuter(newStepFunc func() Step, retryTime int) func(context.Context, config.Node) error {
	return func(ctx context.Context, node config.Node) error {
		step := newStepFunc()
		logger := t.Logger.Subscribe(log.FieldKeyNode, node.Name)

		var em *external.Manager
		var err error
		if t.Runtime.LocalNode != nil && node.Name == t.Runtime.LocalNode.Name {
			em = t.Runtime.LocalEm
		} else {
			em, err = external.NewRemoteRunnerManager(&node, logger)
			if err != nil {
				return errors.Trace(err)
			}
		}
		step.Init(t.Runtime, em, node, logger)
		for i := 0; i <= retryTime; i++ {
			err = step.Execute(ctx)
			if err != nil && i != retryTime {
				logger.Warnf("Step failed, retrying: %v", err)
				time.Sleep(time.Second)
				continue
			}
			break
		}
		return errors.Trace(err)
	}
}

// ExecuteSteps executes all the steps of the task.
func (t *BaseTask) ExecuteSteps(ctx context.Context) error {
	for _, stepCfg := range t.steps {
		executor := t.newStepExecuter(stepCfg.NewStep, stepCfg.RetryTime)
		if stepCfg.Parallel && len(stepCfg.Nodes) > 1 {
			workerPool := common.NewWorkerPool(executor, len(stepCfg.Nodes))
			workerPool.Start(ctx)
			for _, node := range stepCfg.Nodes {
				workerPool.Add(node)
			}
			workerPool.Join()
			errs := workerPool.Errors()
			if len(errs) > 0 {
				if logrus.StandardLogger().Level == logrus.DebugLevel {
					errorsTrace := make([]string, len(errs))
					for _, err := range errs {
						errorsTrace = append(errorsTrace, errors.StackTrace(err))
					}
					logrus.Debugf("Run step failed, output: %s", strings.Join(errorsTrace, "\n"))
				}
				return errors.Trace(errs[0])
			}
		} else {
			for _, node := range stepCfg.Nodes {
				var err error
				for i := 0; i <= stepCfg.RetryTime; i++ {
					if err = executor(ctx, node); err != nil && i != stepCfg.RetryTime {
						t.Logger.Warnf("Step failed, retrying: %v", err)
						time.Sleep(time.Second)
						continue
					}
					break
				}
				if err != nil {
					return errors.Trace(err)
				}
			}
		}
	}
	return nil
}

// Step is an interface that defines the methods that all steps must implement,
// in order to be executed by the task.
type Step interface {
	Init(r *Runtime, em *external.Manager, node config.Node, logger log.Interface)
	Execute(context.Context) error
}

// StepConfig is a struct that holds the configuration of a step.
type StepConfig struct {
	Nodes     []config.Node
	Parallel  bool
	RetryTime int
	NewStep   func() Step
}

// BaseStep is a base struct that all steps should embed.
type BaseStep struct {
	Em      *external.Manager
	Runtime *Runtime
	Node    config.Node
	Logger  log.Interface
}

// GetNodeKey returns key for the node.
func (s *BaseStep) GetNodeKey(key string) string {
	return fmt.Sprintf("%s/%s", key, s.Node.Name)
}

// GetErdmaSoPathKey returns the key for the rdma so file for the node.
func (s *BaseStep) GetErdmaSoPathKey() string {
	return fmt.Sprintf("%s-erdma-so", s.Node.Host)
}

// GetNodeModelID returns the model ID of the node.
func (s *BaseStep) GetNodeModelID() uint {
	return s.Runtime.LoadNodesMap()[s.Node.Name].ID
}

// Init initializes the step with the external manager and the configuration.
func (s *BaseStep) Init(r *Runtime, em *external.Manager, node config.Node, logger log.Interface) {
	s.Em = em
	s.Runtime = r
	s.Logger = logger
	s.Node = node
}

// Execute is a no-op implementation of the Execute method, which should be
// overridden by the steps that embed the BaseStep struct.
func (s *BaseStep) Execute(context.Context) error {
	return nil
}

// GetErdmaSoPath returns the path of the erdma so file.
func (s *BaseStep) GetErdmaSoPath(ctx context.Context) error {
	if s.Runtime.Cfg.NetworkType != config.NetworkTypeERDMA {
		return nil
	}
	erdmaSoKey := s.GetErdmaSoPathKey()
	if _, ok := s.Runtime.Load(erdmaSoKey); ok {
		return nil
	}
	output, err := s.Em.Runner.Exec(ctx,
		"readlink", "-f", "/usr/lib/x86_64-linux-gnu/libibverbs/liberdma-rdmav34.so")
	if err != nil {
		return errors.Annotatef(err, "readlink -f /usr/lib/x86_64-linux-gnu/libibverbs/liberdma-rdmav34.so")
	}
	s.Runtime.Store(erdmaSoKey, strings.TrimSpace(output))
	return nil
}

// GetRdmaVolumes returns the volumes need mapped to container for the rdma network.
func (s *BaseStep) GetRdmaVolumes() []*external.VolumeArgs {
	volumes := []*external.VolumeArgs{}
	if s.Runtime.Cfg.NetworkType == config.NetworkTypeIB {
		return volumes
	}

	if s.Runtime.Cfg.NetworkType != config.NetworkTypeRDMA {
		ibdev2netdevScriptPath := path.Join(s.Runtime.Cfg.WorkDir, "bin", "ibdev2netdev")
		volumes = append(volumes, &external.VolumeArgs{
			Source: ibdev2netdevScriptPath,
			Target: "/usr/sbin/ibdev2netdev",
		})
	}
	if s.Runtime.Cfg.NetworkType == config.NetworkTypeERDMA {
		erdmaSoPath, ok := s.Runtime.Load(s.GetErdmaSoPathKey())
		if ok {
			volumes = append(volumes, []*external.VolumeArgs{
				{
					Source: "/etc/libibverbs.d/erdma.driver",
					Target: "/etc/libibverbs.d/erdma.driver",
				},
				{
					Source: erdmaSoPath.(string),
					Target: "/usr/lib/x86_64-linux-gnu/libibverbs/liberdma-rdmav34.so",
				},
			}...)
		}
	}
	return volumes
}

<<<<<<< HEAD
// RunAdminCli run admin cli in container
func (s *BaseStep) RunAdminCli(ctx context.Context, container, cmd string) (string, error) {
	out, err := s.Em.Docker.Exec(ctx, container,
		"/opt/3fs/bin/admin_cli", "-cfg", "/opt/3fs/etc/admin_cli.toml", fmt.Sprintf("%q", cmd))
	if err != nil {
		return "", errors.Trace(err)
	}

	return out, nil
}

// WriteRemoteFile write file to remote path
func (s *BaseStep) WriteRemoteFile(ctx context.Context, remotePath string, data []byte) error {

	localTmpFile, err := s.Runtime.LocalEm.FS.MkTempFile(ctx, os.TempDir())
	if err != nil {
		return errors.Trace(err)
	}
	defer func() {
		if err = s.Runtime.LocalEm.FS.RemoveAll(ctx, localTmpFile); err != nil {
			s.Logger.Warnf("Failed to delete tmp file %s:%s", localTmpFile, err)
		}
	}()

	baseDir := path.Dir(remotePath)
	if err := s.Em.FS.MkdirAll(ctx, baseDir); err != nil {
		return errors.Trace(err)
	}

	err = s.Runtime.LocalEm.FS.WriteFile(localTmpFile, data, 0644)
	if err != nil {
		return errors.Trace(err)
	}

	if err = s.Em.Runner.Scp(ctx, localTmpFile, remotePath); err != nil {
		return errors.Trace(err)
	}

	return nil
}

// CreateScriptAndService create service and its script
func (s *BaseStep) CreateScriptAndService(
	ctx context.Context, scriptName, serviceName string, scriptBytes, serviceBytes []byte) error {

	s.Logger.Infof("Creating %s script and %s service...", scriptName, serviceName)
	scriptPath := path.Join(s.Runtime.WorkDir, "bin", scriptName)
	err := s.WriteRemoteFile(ctx, scriptPath, scriptBytes)
	if err != nil {
		return errors.Annotatef(err, "write remote file %s", scriptPath)
	}
	_, err = s.Em.Runner.Exec(ctx, "chmod", "+x", scriptPath)
	if err != nil {
		return errors.Trace(err)
	}

	servicePath := path.Join(s.Runtime.Cfg.ServiceBasePath, serviceName)
	if err = s.WriteRemoteFile(ctx, servicePath, serviceBytes); err != nil {
		return errors.Annotatef(err, "write remote file %s", servicePath)
	}

	if _, err = s.Em.Runner.Exec(ctx, "systemctl", "enable", serviceName); err != nil {
		return errors.Annotatef(err, "enable %s", serviceName)
	}

	if _, err = s.Em.Runner.Exec(ctx, "systemctl", "daemon-reload"); err != nil {
		return errors.Annotate(err, "daemon reload")
	}

	return nil
}

// DeleteService delete system service
func (s *BaseStep) DeleteService(ctx context.Context, serviceName string) error {
	servicePath := path.Join(s.Runtime.Cfg.ServiceBasePath, serviceName)
	notExists, err := s.Em.FS.IsNotExist(servicePath)
	if err != nil {
		return errors.Trace(err)
	}
	if notExists {
		return nil
	}

	if _, err := s.Em.Runner.Exec(ctx, "systemctl", "disable", serviceName); err != nil {
		return errors.Annotatef(err, "disable %s", serviceName)
	}

	if err := s.Em.FS.RemoveAll(ctx, servicePath); err != nil {
		return errors.Trace(err)
	}

	if _, err := s.Em.Runner.Exec(ctx, "systemctl", "daemon-reload"); err != nil {
		return errors.Annotate(err, "daemon reload")
	}

	return nil
=======
// GetOsName returns the distribution name of the os.
func (s *BaseStep) GetOsName(ctx context.Context) (string, error) {
	if osName, ok := s.Runtime.Load(RuntimeOsNameKey); ok {
		return osName.(string), nil
	}
	output, err := s.Em.Runner.Exec(ctx, "bash", "-c", `'. /etc/os-release && echo $NAME'`)
	if err != nil {
		return "", errors.Annotatef(err, `bash -c '. /etc/os-release && echo $NAME'`)
	}
	osName := strings.TrimSpace(output)
	s.Runtime.Store(RuntimeOsNameKey, osName)
	return osName, nil
>>>>>>> cc8f377c
}

// LocalStep is an interface that defines the methods that all local steps must implement,
type LocalStep interface {
	Init(*Runtime, log.Interface)
	Execute(context.Context) error
}

// BaseLocalStep is a base local step.
type BaseLocalStep struct {
	Runtime *Runtime
	Logger  log.Interface
}

// Init initializes a base local step.
func (s *BaseLocalStep) Init(r *Runtime, logger log.Interface) {
	s.Runtime = r
	// TODO: add step name
	s.Logger = logger
}<|MERGE_RESOLUTION|>--- conflicted
+++ resolved
@@ -246,7 +246,6 @@
 	return volumes
 }
 
-<<<<<<< HEAD
 // RunAdminCli run admin cli in container
 func (s *BaseStep) RunAdminCli(ctx context.Context, container, cmd string) (string, error) {
 	out, err := s.Em.Docker.Exec(ctx, container,
@@ -343,7 +342,8 @@
 	}
 
 	return nil
-=======
+}
+
 // GetOsName returns the distribution name of the os.
 func (s *BaseStep) GetOsName(ctx context.Context) (string, error) {
 	if osName, ok := s.Runtime.Load(RuntimeOsNameKey); ok {
@@ -356,7 +356,6 @@
 	osName := strings.TrimSpace(output)
 	s.Runtime.Store(RuntimeOsNameKey, osName)
 	return osName, nil
->>>>>>> cc8f377c
 }
 
 // LocalStep is an interface that defines the methods that all local steps must implement,
